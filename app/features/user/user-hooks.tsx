import { useOpenSecret } from '@opensecret/react';
import { useMutation, useSuspenseQuery } from '@tanstack/react-query';
import { useQueryClient } from '@tanstack/react-query';
import { useCallback } from 'react';
import { type AuthUser, useAuthState } from '~/features/user/auth';
import type { Currency } from '~/lib/money';
import { useLatest } from '~/lib/use-latest';
import type { Account } from '../accounts/account';
import {
  BASE_CASHU_LOCKING_DERIVATION_PATH,
  useCashuCryptography,
} from '../shared/cashu';
import { guestAccountStorage } from './guest-account-storage';
import type { User } from './user';
import { type UpdateUser, useUserRepository } from './user-repository';

const userQueryKey = 'user';

/**
 * This hook returns the logged in user data.
 * @param select - This option can be used to transform or select a part of the data returned by the query function. If not provided, the user data will be returned as is.
 * @returns The selected user data.
 */
export const useUser = <TData = User>(
  select?: (data: User) => TData,
): TData => {
  const authState = useAuthState();
  const authUser = authState.user;
  if (!authUser) {
    throw new Error('Cannot use useUser hook in anonymous context');
  }

  const userRepository = useUserRepository();

  const response = useSuspenseQuery({
    queryKey: [userQueryKey],
    queryFn: () => userRepository.get(authUser.id),
    select,
  });

  return response.data;
};

const isDevelopmentMode = import.meta.env.MODE === 'development';

const defaultAccounts = [
  {
    type: 'cashu',
    currency: 'BTC',
<<<<<<< HEAD
    name: 'Minibits Mint',
=======
    name: 'Minibits',
>>>>>>> 4f747edb
    mintUrl: 'https://mint.minibits.cash/Bitcoin',
    isTestMint: false,
  },
  {
    type: 'cashu',
    currency: 'USD',
<<<<<<< HEAD
    name: 'LnVoltz Mint',
=======
    name: 'Voltz',
>>>>>>> 4f747edb
    mintUrl: 'https://mint.lnvoltz.com',
    isTestMint: false,
  },
  ...(isDevelopmentMode
    ? ([
        {
          type: 'cashu',
          currency: 'BTC',
          name: 'Testnut BTC (nofees)',
          mintUrl: 'https://nofees.testnut.cashu.space',
          isTestMint: true,
        },
        {
          type: 'cashu',
          currency: 'USD',
          name: 'Testnut USD (nofees)',
          mintUrl: 'https://nofees.testnut.cashu.space',
          isTestMint: true,
        },
        {
          type: 'cashu',
          currency: 'BTC',
          name: 'Testnut BTC',
          mintUrl: 'https://testnut.cashu.space',
          isTestMint: true,
        },
        {
          type: 'cashu',
          currency: 'USD',
          name: 'Testnut USD',
          mintUrl: 'https://testnut.cashu.space',
          isTestMint: true,
        },
      ] as const)
    : []),
] as const;

export const useUpsertUser = () => {
  const queryClient = useQueryClient();
  const userRepository = useUserRepository();
  const cashuCryptography = useCashuCryptography();

  return useMutation({
    mutationKey: ['user-upsert'],
    mutationFn: async (user: AuthUser) => {
      const cashuLockingXpub = await cashuCryptography.getXpub(
        BASE_CASHU_LOCKING_DERIVATION_PATH,
      );

      return userRepository.upsert({
        id: user.id,
        email: user.email,
        emailVerified: user.email_verified,
        accounts: [...defaultAccounts],
        cashuLockingXpub,
      });
    },
    scope: {
      id: 'user-upsert',
    },
    onSuccess: (user) => {
      queryClient.setQueryData<User>([userQueryKey], user);
    },
    throwOnError: true,
  });
};

export const useUserRef = () => {
  const user = useUser();
  return useLatest(user);
};

export const useUpgradeGuestToFullAccount = (): ((
  email: string,
  password: string,
) => Promise<void>) => {
  const userRef = useUserRef();
  const { convertGuestToUserAccount } = useOpenSecret();

  const { mutateAsync } = useMutation({
    mutationKey: ['upgrade-guest-to-full-account'],
    mutationFn: (variables: { email: string; password: string }) => {
      if (!userRef.current.isGuest) {
        throw new Error('User already has a full account');
      }

      return convertGuestToUserAccount(
        variables.email,
        variables.password,
      ).then(() => {
        guestAccountStorage.clear();
      });
    },
    scope: {
      id: 'upgrade-guest-to-full-account',
    },
  });

  return useCallback(
    (email: string, password: string) => mutateAsync({ email, password }),
    [mutateAsync],
  );
};

export const useRequestNewEmailVerificationCode = (): (() => Promise<void>) => {
  const userRef = useUserRef();
  const { requestNewVerificationCode } = useOpenSecret();

  const { mutateAsync } = useMutation({
    mutationKey: ['request-new-email-verification-code'],
    mutationFn: () => {
      if (userRef.current.isGuest) {
        throw new Error('Cannot request email verification for guest account');
      }
      if (userRef.current.emailVerified) {
        throw new Error('Email is already verified');
      }

      return requestNewVerificationCode();
    },
    scope: {
      id: 'request-new-email-verification-code',
    },
  });

  return mutateAsync;
};

export const useVerifyEmail = (): ((code: string) => Promise<void>) => {
  const userRef = useUserRef();
  const { verifyEmail, refetchUser } = useOpenSecret();

  const { mutateAsync } = useMutation({
    mutationKey: ['verify-email'],
    mutationFn: (code: string) => {
      if (userRef.current.isGuest) {
        throw new Error('Cannot verify email for guest account');
      }
      if (userRef.current.emailVerified) {
        throw new Error('Email is already verified');
      }

      return verifyEmail(code).then(refetchUser);
    },
    scope: {
      id: 'verify-email',
    },
  });

  return mutateAsync;
};

const useUpdateUser = () => {
  const queryClient = useQueryClient();
  const userId = useUser((user) => user.id);
  const userRepository = useUserRepository();

  return useMutation({
    mutationFn: (updates: UpdateUser) => userRepository.update(userId, updates),
    onSuccess: () => {
      queryClient.invalidateQueries({
        queryKey: [userQueryKey],
      });
    },
  });
};

export const useSetDefaultCurrency = () => {
  const { mutateAsync: updateUser } = useUpdateUser();

  return useCallback(
    (currency: Currency) => updateUser({ defaultCurrency: currency }),
    [updateUser],
  );
};

export const useSetDefaultAccount = () => {
  const { mutateAsync: updateUser } = useUpdateUser();

  return useCallback(
    async (account: Account) => {
      if (account.currency === 'BTC') {
        return updateUser({
          defaultBtcAccountId: account.id,
        });
      }
      if (account.currency === 'USD') {
        return updateUser({
          defaultUsdAccountId: account.id,
        });
      }
      throw new Error('Unsupported currency');
    },
    [updateUser],
  );
};

export const useUpdateUsername = () => {
  const { mutateAsync: updateUser } = useUpdateUser();

  return useCallback(
    (username: string) => updateUser({ username }),
    [updateUser],
  );
};<|MERGE_RESOLUTION|>--- conflicted
+++ resolved
@@ -47,22 +47,14 @@
   {
     type: 'cashu',
     currency: 'BTC',
-<<<<<<< HEAD
-    name: 'Minibits Mint',
-=======
     name: 'Minibits',
->>>>>>> 4f747edb
     mintUrl: 'https://mint.minibits.cash/Bitcoin',
     isTestMint: false,
   },
   {
     type: 'cashu',
     currency: 'USD',
-<<<<<<< HEAD
-    name: 'LnVoltz Mint',
-=======
     name: 'Voltz',
->>>>>>> 4f747edb
     mintUrl: 'https://mint.lnvoltz.com',
     isTestMint: false,
   },
