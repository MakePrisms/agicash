--- conflicted
+++ resolved
@@ -4,17 +4,13 @@
 import { Cog } from 'lucide-react';
 import { useState } from 'react';
 import { type SubmitHandler, useForm } from 'react-hook-form';
-<<<<<<< HEAD
-import { Page, PageHeader } from '~/components/page';
-import { QRScanner } from '~/components/qr-scanner';
-=======
 import {
   Page,
   PageContent,
   PageHeader,
   PageHeaderTitle,
 } from '~/components/page';
->>>>>>> cbd241ff
+import { QRScanner } from '~/components/qr-scanner';
 import { Button } from '~/components/ui/button';
 import { Input } from '~/components/ui/input';
 import { Label } from '~/components/ui/label';
@@ -26,12 +22,9 @@
 import { useAuthActions } from '~/features/user/auth';
 import { useUserStore } from '~/features/user/user-provider';
 import { toast } from '~/hooks/use-toast';
-<<<<<<< HEAD
 import AnimatedQRCode from '~/lib/cashu/animated-qr-code';
-=======
 import type { Rates } from '~/lib/exchange-rate/providers/types';
 import { Money } from '~/lib/money';
->>>>>>> cbd241ff
 import { LinkWithViewTransition } from '~/lib/transitions';
 import { buildEmailValidator } from '~/lib/validation';
 
@@ -74,9 +67,7 @@
   );
   const { theme, effectiveColorMode, colorMode, setTheme, setColorMode } =
     useTheme();
-<<<<<<< HEAD
   const [showScanner, setShowScanner] = useState(false);
-=======
   const { data: rates } = useQuery({
     queryKey: ['exchangeRate'],
     // This is a workaround to make the type of the data not have | undefined.
@@ -85,7 +76,6 @@
     // https://github.com/TanStack/query/discussions/1331#discussioncomment-11607342
     initialData: {} as Rates,
   });
->>>>>>> cbd241ff
 
   const {
     register,
