--- conflicted
+++ resolved
@@ -9,13 +9,8 @@
 import Tooltip from './utility/Tooltip';
 import RadioButton from './buttons/utility/RadioButton';
 
-<<<<<<< HEAD
-const ToggleCurrencyDrawer = ({ className }: { className?: string }) => {
-   const { activeUnit, setActiveUnit, defaultWallets } = useCashuContext();
-=======
 const ToggleCurrencyDrawer = () => {
    const { activeUnit, setActiveUnit, defaultWallets, nwcIsMain } = useCashuContext();
->>>>>>> ecc10ad4
    const { satBalance, usdBalance, satBalanceInUsd } = useBalance();
    const [isOpen, setIsOpen] = useState(false);
 
@@ -26,11 +21,7 @@
 
    return (
       <>
-<<<<<<< HEAD
-         <button onClick={() => setIsOpen(true)} className={`flex items-center ${className}`}>
-=======
          <button onClick={() => setIsOpen(true)} className={`flex items-center`}>
->>>>>>> ecc10ad4
             {activeUnit === Currency.USD ? 'USD' : 'BTC'}
             <ChevronDownIcon className='h-5 w-5 ml-1' />
          </button>
