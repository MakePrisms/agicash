import type { VercelRequest, VercelResponse } from '@vercel/node';
import { CashuMint, CashuWallet } from "@cashu/cashu-ts";
import { createManyProofs } from '@/lib/proofModels';
import { findUserByPubkey } from '@/lib/userModels';
import { kv } from "@vercel/kv";


interface PollingRequest {
    pubkey: string;
    amount: number;
}

export default async function handler(req: VercelRequest, res: VercelResponse) {
    const { slug } = req.query;

    if (typeof slug !== 'string') {
        res.status(400).send({ success: false, message: 'Invalid hash provided.' });
        return;
    }

    const wallet = new CashuWallet(new CashuMint(process.env.CASHU_MINT_URL!));

    const { pubkey, amount }: PollingRequest = req.body;

<<<<<<< HEAD
    // Set user's status to "receiving" at the start of polling
    await kv.set(pubkey, 'receiving');

=======
>>>>>>> 09c9959c
    try {
        let paymentConfirmed = false;
        const maxAttempts = 90;
        let attempts = 0;
        let interval = 2000;
        
        const user = await findUserByPubkey(pubkey);
        if (!user) {
<<<<<<< HEAD
            await kv.set(pubkey, 'failed');
=======
>>>>>>> 09c9959c
            res.status(404).send({ success: false, message: 'User not found.' });
            return;
        }

        while (!paymentConfirmed && attempts < maxAttempts) {
            console.log("polling", attempts);
            try {
                const { proofs } = await wallet.requestTokens(amount, slug);
    
                console.log('Proofs:', proofs);
                let proofsPayload = proofs.map((proof) => {
                    return {
                        proofId: proof.id,
                        secret: proof.secret,
                        amount: proof.amount,
                        C: proof.C,
                        userId: user.id
                    }
                })

                const created = await createManyProofs(proofsPayload);

                console.log('Proofs created:', created);

                if (!created) {
                    await kv.set(pubkey, 'failed');
                    res.status(500).send({ success: false, message: 'Failed to create proofs.' });
                    return;
                }

                await kv.set(pubkey, 'success');

                res.status(200).send({ success: true, message: 'Payment confirmed and proofs created.' });
                return;
            } catch (e) {
                if (e instanceof Error && e.message.includes("not paid")){
                    console.log("quote not paid");
                    attempts++;
                    await new Promise(resolve => setTimeout(resolve, interval));
                } else {
<<<<<<< HEAD
                    await kv.set(pubkey, 'failed');
=======
>>>>>>> 09c9959c
                    throw e;
                }
            }
        }

        if (!paymentConfirmed) {
            await kv.set(pubkey, 'failed');
            res.status(408).send({ success: false, message: 'Payment confirmation timeout.' });
        }
    } catch (error) {
        await kv.set(pubkey, 'failed');
        console.error('Error during payment status check:', error);
        res.status(500).send({ success: false, message: 'Internal server error.' });
    }
};<|MERGE_RESOLUTION|>--- conflicted
+++ resolved
@@ -22,12 +22,9 @@
 
     const { pubkey, amount }: PollingRequest = req.body;
 
-<<<<<<< HEAD
     // Set user's status to "receiving" at the start of polling
     await kv.set(pubkey, 'receiving');
 
-=======
->>>>>>> 09c9959c
     try {
         let paymentConfirmed = false;
         const maxAttempts = 90;
@@ -36,10 +33,9 @@
         
         const user = await findUserByPubkey(pubkey);
         if (!user) {
-<<<<<<< HEAD
+
             await kv.set(pubkey, 'failed');
-=======
->>>>>>> 09c9959c
+
             res.status(404).send({ success: false, message: 'User not found.' });
             return;
         }
@@ -80,10 +76,9 @@
                     attempts++;
                     await new Promise(resolve => setTimeout(resolve, interval));
                 } else {
-<<<<<<< HEAD
+
                     await kv.set(pubkey, 'failed');
-=======
->>>>>>> 09c9959c
+
                     throw e;
                 }
             }
